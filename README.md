--- conflicted
+++ resolved
@@ -91,25 +91,9 @@
 
 ### Usage Example:
 
-<<<<<<< HEAD
-    ```python
-    Example usage of the method:
-        from kataglyphis_webdavclient.webdavclient import WebDavClient
-        
-        hostname = "https://yourhost.de/webdav"
-        username = "Schlawiner23"
-        password = "YOUR_PERSONAL_TOKEN"
-        remote_base_path = "MyProjectFolder"
-        local_base_path = "assets"
-        webdevclient = WebDavClient(args.hostname, args.username, args.password)
-        webdevclient.download_all_files_iterative(
-            args.remote_base_path, args.local_base_path
-        )
-    ```
-=======
 ```python
 Example usage of the method:
-    from webdavclient.webdavclient import WebDavClient
+    from kataglyphis_webdavclient.webdavclient import WebDavClient
     
     hostname = "https://yourhost.de/webdav"
     username = "Schlawiner23"
@@ -121,7 +105,6 @@
         args.remote_base_path, args.local_base_path
     )
 ```
->>>>>>> bdcb4ca1
 
 ### Key Features
 
@@ -158,11 +141,7 @@
 
 1. Clone the repo
    ```sh
-<<<<<<< HEAD
    git clone --recurse-submodules git@github.com:Kataglyphis/Kataglyphis-WebDavClient.git
-=======
-   git clone git@github.com:Kataglyphis/WebDavClient.git
->>>>>>> bdcb4ca1
    ```
 
 ## Tests
