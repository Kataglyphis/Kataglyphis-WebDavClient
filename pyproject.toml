--- conflicted
+++ resolved
@@ -30,9 +30,6 @@
 ]
 
 [project.urls]
-<<<<<<< HEAD
-Homepage = "https://github.com/Kataglyphis/Kataglyphis-WebDavClient"
-=======
 Homepage = "https://webdavclient.jonas.heinle.de"
 Source = "https://github.com/Kataglyphis/WebDavClient"
 
@@ -51,7 +48,6 @@
     "isort",
     "pre-commit"
 ]
->>>>>>> bdcb4ca1
 
 [tool.black]
 line-length = 88
